--- conflicted
+++ resolved
@@ -195,7 +195,7 @@
         # Threads active on Remote side
         self.hb_sender_thread_active = False
         self.hb_timeout_thead = None
-        
+
         self.runner_file_path = None
 
     def _add_local_pattern(self, monitor_name:str, pattern:BasePattern)->None:
@@ -1091,12 +1091,8 @@
             "type": "handshake",
             "role": self.role,
             "name": self.name,
-<<<<<<< HEAD
             "ip": self.local_ip_addr,
             "port": self.debug_port
-=======
-            "ip": "192.168.179.18"
->>>>>>> aefe50e6
         }
         print_debug(self._print_target, self.debug_level,
             "Sending handshake", DEBUG_INFO)
