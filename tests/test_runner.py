
import io
import os
import unittest
 
from time import sleep

from conductors import LocalPythonConductor
from core.correctness.vars import get_result_file, \
    JOB_TYPE_PAPERMILL, JOB_ERROR, META_FILE, JOB_TYPE_PYTHON, JOB_CREATE_TIME
from core.functionality import make_dir, read_notebook, read_yaml, read_file
from core.meow import BaseMonitor, BaseHandler, BaseConductor
from core.runner import MeowRunner
from patterns.file_event_pattern import WatchdogMonitor, FileEventPattern
from recipes.jupyter_notebook_recipe import PapermillHandler, \
    JupyterNotebookRecipe
from recipes.python_recipe import PythonHandler, PythonRecipe
from shared import setup, teardown, \
    TEST_HANDLER_BASE, TEST_JOB_OUTPUT, TEST_MONITOR_BASE, \
    APPENDING_NOTEBOOK, COMPLETE_PYTHON_SCRIPT


class MeowTests(unittest.TestCase):
    def setUp(self)->None:
        super().setUp()
        setup()

    def tearDown(self)->None:
        super().tearDown()
        teardown()
        
    # Test MeowRunner creation
    def testMeowRunnerSetup(self)->None:

        monitor_one = WatchdogMonitor(TEST_MONITOR_BASE, {}, {})
        monitor_two = WatchdogMonitor(TEST_MONITOR_BASE, {}, {})
        monitors = [ monitor_one, monitor_two ]

        handler_one = PapermillHandler(TEST_HANDLER_BASE, TEST_JOB_OUTPUT)
        handler_two = PapermillHandler(TEST_HANDLER_BASE, TEST_JOB_OUTPUT)
        handlers = [ handler_one, handler_two ]

        conductor_one = LocalPythonConductor()
        conductor_two = LocalPythonConductor()
        conductors = [ conductor_one, conductor_two ]

        runner = MeowRunner(monitor_one, handler_one, conductor_one)

        self.assertIsInstance(runner.monitors, list)
        for m in runner.monitors:
            self.assertIsInstance(m, BaseMonitor)
        self.assertEqual(len(runner.monitors), 1)
        self.assertEqual(runner.monitors[0], monitor_one)

        self.assertIsInstance(runner.from_monitors, list)
        self.assertEqual(len(runner.from_monitors), 1)
        runner.monitors[0].to_runner.send("monitor test message")
        message = None
        if runner.from_monitors[0].poll(3):
            message = runner.from_monitors[0].recv()
        self.assertIsNotNone(message)
        self.assertEqual(message, "monitor test message")

        self.assertIsInstance(runner.handlers, list)
        for handler in runner.handlers:
            self.assertIsInstance(handler, BaseHandler)

        self.assertIsInstance(runner.from_handlers, list)
        self.assertEqual(len(runner.from_handlers), 1)
        runner.handlers[0].to_runner.send(
            "handler test message")
        message = None
        if runner.from_handlers[0].poll(3):
            message = runner.from_handlers[0].recv()
        self.assertIsNotNone(message)
        self.assertEqual(message, "handler test message")

        self.assertIsInstance(runner.conductors, list)        
        for conductor in runner.conductors:
            self.assertIsInstance(conductor, BaseConductor)

        runner = MeowRunner(monitors, handlers, conductors)

        self.assertIsInstance(runner.monitors, list)
        for m in runner.monitors:
            self.assertIsInstance(m, BaseMonitor)
        self.assertEqual(len(runner.monitors), len(monitors))
        self.assertIn(monitor_one, runner.monitors)
        self.assertIn(monitor_two, runner.monitors)

        self.assertIsInstance(runner.from_monitors, list)
        self.assertEqual(len(runner.from_monitors), len(monitors))
        for rm in runner.monitors:
            rm.to_runner.send("monitor test message")
        messages = [None] * len(monitors)
        for i, rfm in enumerate(runner.from_monitors):
            if rfm.poll(3):
                messages[i] = rfm.recv()
        for m in messages:
            self.assertIsNotNone(m)
            self.assertEqual(m, "monitor test message")

        self.assertIsInstance(runner.handlers, list)
        for handler in runner.handlers:
            self.assertIsInstance(handler, BaseHandler)

        self.assertIsInstance(runner.from_handlers, list)
        self.assertEqual(len(runner.from_handlers), len(handlers))
        for rh in runner.handlers:
            rh.to_runner.send("handler test message")
        message = None
        if runner.from_handlers[0].poll(3):
            message = runner.from_handlers[0].recv()
        self.assertIsNotNone(message)
        self.assertEqual(message, "handler test message")

        self.assertIsInstance(runner.conductors, list)
        for conductor in runner.conductors:
            self.assertIsInstance(conductor, BaseConductor)

    # Test single meow papermill job execution
    def testMeowRunnerPapermillExecution(self)->None:
        pattern_one = FileEventPattern(
<<<<<<< HEAD
            "pattern_one", 
            os.path.join("start", "A.txt"), 
            "recipe_one", 
            "infile", 
            parameters={
                "extra":"A line from a test Pattern",
                "outfile":os.path.join("{VGRID}", "output", "{FILENAME}")
=======
            "pattern_one", os.path.join("start","A.txt"), "recipe_one", "infile", 
            parameters={
                "extra":"A line from a test Pattern",
                "outfile":os.path.join("{VGRID}","output","{FILENAME}")
>>>>>>> a5191e35
            })
        recipe = JupyterNotebookRecipe(
            "recipe_one", APPENDING_NOTEBOOK)

        patterns = {
            pattern_one.name: pattern_one,
        }
        recipes = {
            recipe.name: recipe,
        }

        runner_debug_stream = io.StringIO("")

        runner = MeowRunner(
            WatchdogMonitor(
                TEST_MONITOR_BASE,
                patterns,
                recipes,
                settletime=1
            ), 
            PapermillHandler(
                TEST_HANDLER_BASE,
                TEST_JOB_OUTPUT,
            ),
            LocalPythonConductor(),
            print=runner_debug_stream,
            logging=3                
        )        
   
        runner.start()

        start_dir = os.path.join(TEST_MONITOR_BASE, "start")
        make_dir(start_dir)
        self.assertTrue(start_dir)
        with open(os.path.join(start_dir, "A.txt"), "w") as f:
            f.write("Initial Data")

        self.assertTrue(os.path.exists(os.path.join(start_dir, "A.txt")))

        loops = 0
        job_id = None
        while loops < 15:
            sleep(1)
            runner_debug_stream.seek(0)
            messages = runner_debug_stream.readlines()

            for msg in messages:
                self.assertNotIn("ERROR", msg)
            
                if "INFO: Completed execution for job: '" in msg:
                    job_id = msg.replace(
                        "INFO: Completed execution for job: '", "")
                    job_id = job_id[:-2]
                    loops = 15
            loops += 1

        self.assertIsNotNone(job_id)
        self.assertEqual(len(os.listdir(TEST_JOB_OUTPUT)), 1)
        self.assertIn(job_id, os.listdir(TEST_JOB_OUTPUT))

        runner.stop()

        job_dir = os.path.join(TEST_JOB_OUTPUT, job_id)
        self.assertEqual(len(os.listdir(job_dir)), 5)

        result = read_notebook(
            os.path.join(job_dir, get_result_file(JOB_TYPE_PAPERMILL)))
        self.assertIsNotNone(result)

        output_path = os.path.join(TEST_MONITOR_BASE, "output", "A.txt")
        self.assertTrue(os.path.exists(output_path))
        
        with open(output_path, "r") as f:
            data = f.read()
        
        self.assertEqual(data, "Initial Data\nA line from a test Pattern")

    # Test meow papermill job chaining within runner
    def testMeowRunnerLinkedPapermillExecution(self)->None:
        pattern_one = FileEventPattern(
<<<<<<< HEAD
            "pattern_one", 
            os.path.join("start", "A.txt"), 
            "recipe_one", 
            "infile", 
            parameters={
                "extra":"A line from Pattern 1",
                "outfile":os.path.join("{VGRID}", "middle", "{FILENAME}")
            })
        pattern_two = FileEventPattern(
            "pattern_two", os.path.join("middle", "A.txt"), "recipe_one", "infile", 
            parameters={
                "extra":"A line from Pattern 2",
                "outfile":os.path.join("{VGRID}", "output", "{FILENAME}")
=======
            "pattern_one", os.path.join("start","A.txt"), "recipe_one", "infile", 
            parameters={
                "extra":"A line from Pattern 1",
                "outfile":os.path.join("{VGRID}","middle","{FILENAME}")
            })
        pattern_two = FileEventPattern(
            "pattern_two", os.path.join("middle","A.txt"), "recipe_one", "infile", 
            parameters={
                "extra":"A line from Pattern 2",
                "outfile":os.path.join("{VGRID}","output","{FILENAME}")
>>>>>>> a5191e35
            })
        recipe = JupyterNotebookRecipe(
            "recipe_one", APPENDING_NOTEBOOK)

        patterns = {
            pattern_one.name: pattern_one,
            pattern_two.name: pattern_two,
        }
        recipes = {
            recipe.name: recipe,
        }

        runner_debug_stream = io.StringIO("")

        runner = MeowRunner(
            WatchdogMonitor(
                TEST_MONITOR_BASE,
                patterns,
                recipes,
                settletime=1
            ), 
            PapermillHandler(
                TEST_HANDLER_BASE,
                TEST_JOB_OUTPUT
            ),
            LocalPythonConductor(),
            print=runner_debug_stream,
            logging=3
        )        
   
        runner.start()

        start_dir = os.path.join(TEST_MONITOR_BASE, "start")
        make_dir(start_dir)
        self.assertTrue(start_dir)
        with open(os.path.join(start_dir, "A.txt"), "w") as f:
            f.write("Initial Data")

        self.assertTrue(os.path.exists(os.path.join(start_dir, "A.txt")))

        loops = 0
        job_ids = []
        while len(job_ids) < 2 and loops < 15:
            sleep(1)
            runner_debug_stream.seek(0)
            messages = runner_debug_stream.readlines()

            for msg in messages:
                self.assertNotIn("ERROR", msg)
            
                if "INFO: Completed execution for job: '" in msg:
                    job_id = msg.replace(
                        "INFO: Completed execution for job: '", "")
                    job_id = job_id[:-2]
                    if job_id not in job_ids:
                        job_ids.append(job_id)
            loops += 1

        self.assertEqual(len(job_ids), 2)
        self.assertEqual(len(os.listdir(TEST_JOB_OUTPUT)), 2)
        self.assertIn(job_ids[0], os.listdir(TEST_JOB_OUTPUT))
        self.assertIn(job_ids[1], os.listdir(TEST_JOB_OUTPUT))

        runner.stop()

        mid_job_dir = os.path.join(TEST_JOB_OUTPUT, job_id)
        self.assertEqual(len(os.listdir(mid_job_dir)), 5)

        result = read_notebook(
            os.path.join(mid_job_dir, get_result_file(JOB_TYPE_PAPERMILL)))
        self.assertIsNotNone(result)

        mid_output_path = os.path.join(TEST_MONITOR_BASE, "middle", "A.txt")
        self.assertTrue(os.path.exists(mid_output_path))
        
        with open(mid_output_path, "r") as f:
            data = f.read()
        
        self.assertEqual(data, "Initial Data\nA line from Pattern 1")

        final_job_dir = os.path.join(TEST_JOB_OUTPUT, job_id)
        self.assertEqual(len(os.listdir(final_job_dir)), 5)

        result = read_notebook(os.path.join(final_job_dir, 
            get_result_file(JOB_TYPE_PAPERMILL)))
        self.assertIsNotNone(result)

        final_output_path = os.path.join(TEST_MONITOR_BASE, "output", "A.txt")
        self.assertTrue(os.path.exists(final_output_path))
        
        with open(final_output_path, "r") as f:
            data = f.read()
        
        self.assertEqual(data, 
            "Initial Data\nA line from Pattern 1\nA line from Pattern 2")

    # Test single meow python job execution
    def testMeowRunnerPythonExecution(self)->None:
        pattern_one = FileEventPattern(
<<<<<<< HEAD
            "pattern_one", os.path.join("start", "A.txt"), "recipe_one", "infile", 
            parameters={
                "num":10000,
                "outfile":os.path.join("{VGRID}", "output", "{FILENAME}")
=======
            "pattern_one", os.path.join("start","A.txt"), "recipe_one", "infile", 
            parameters={
                "num":10000,
                "outfile":os.path.join("{VGRID}","output","{FILENAME}")
>>>>>>> a5191e35
            })
        recipe = PythonRecipe(
            "recipe_one", COMPLETE_PYTHON_SCRIPT
        )

        patterns = {
            pattern_one.name: pattern_one,
        }
        recipes = {
            recipe.name: recipe,
        }

        runner_debug_stream = io.StringIO("")

        runner = MeowRunner(
            WatchdogMonitor(
                TEST_MONITOR_BASE,
                patterns,
                recipes,
                settletime=1
            ), 
            PythonHandler(
                TEST_HANDLER_BASE,
                TEST_JOB_OUTPUT,
            ),
            LocalPythonConductor(),
            print=runner_debug_stream,
            logging=3                
        )        
   
        runner.start()

        start_dir = os.path.join(TEST_MONITOR_BASE, "start")
        make_dir(start_dir)
        self.assertTrue(start_dir)
        with open(os.path.join(start_dir, "A.txt"), "w") as f:
            f.write("25000")

        self.assertTrue(os.path.exists(os.path.join(start_dir, "A.txt")))

        loops = 0
        job_id = None
        while loops < 15:
            sleep(1)
            runner_debug_stream.seek(0)
            messages = runner_debug_stream.readlines()

            for msg in messages:
                self.assertNotIn("ERROR", msg)
            
                if "INFO: Completed execution for job: '" in msg:
                    job_id = msg.replace(
                        "INFO: Completed execution for job: '", "")
                    job_id = job_id[:-2]
                    loops = 15
            loops += 1

        self.assertIsNotNone(job_id)
        self.assertEqual(len(os.listdir(TEST_JOB_OUTPUT)), 1)
        self.assertIn(job_id, os.listdir(TEST_JOB_OUTPUT))

        runner.stop()

        job_dir = os.path.join(TEST_JOB_OUTPUT, job_id)
        print(os.listdir(job_dir))

        metafile = os.path.join(job_dir, META_FILE)
        status = read_yaml(metafile)

        self.assertNotIn(JOB_ERROR, status)

        result_path = os.path.join(job_dir, get_result_file(JOB_TYPE_PYTHON))
        self.assertTrue(os.path.exists(result_path))
        result = read_file(os.path.join(result_path))
        self.assertEqual(
            result, "--STDOUT--\n12505000.0\ndone\n\n\n--STDERR--\n\n")

        output_path = os.path.join(TEST_MONITOR_BASE, "output", "A.txt")
        self.assertTrue(os.path.exists(output_path))
        output = read_file(os.path.join(output_path))
        self.assertEqual(output, "12505000.0")
        
    # Test meow python job chaining within runner
    def testMeowRunnerLinkedPythonExecution(self)->None:
        pattern_one = FileEventPattern(
<<<<<<< HEAD
            "pattern_one", os.path.join("start", "A.txt"), "recipe_one", "infile", 
            parameters={
                "num":250,
                "outfile":os.path.join("{VGRID}", "middle", "{FILENAME}")
            })
        pattern_two = FileEventPattern(
            "pattern_two", os.path.join("middle", "A.txt"), "recipe_one", "infile", 
            parameters={
                "num":40,
                "outfile":os.path.join("{VGRID}", "output", "{FILENAME}")
=======
            "pattern_one", os.path.join("start","A.txt"), "recipe_one", "infile", 
            parameters={
                "num":250,
                "outfile":os.path.join("{VGRID}","middle","{FILENAME}")
            })
        pattern_two = FileEventPattern(
            "pattern_two", os.path.join("middle","A.txt"), "recipe_one", "infile", 
            parameters={
                "num":40,
                "outfile":os.path.join("{VGRID}","output","{FILENAME}")
>>>>>>> a5191e35
            })
        recipe = PythonRecipe(
            "recipe_one", COMPLETE_PYTHON_SCRIPT
        )

        patterns = {
            pattern_one.name: pattern_one,
            pattern_two.name: pattern_two,
        }
        recipes = {
            recipe.name: recipe,
        }

        runner_debug_stream = io.StringIO("")

        runner = MeowRunner(
            WatchdogMonitor(
                TEST_MONITOR_BASE,
                patterns,
                recipes,
                settletime=1
            ), 
            PythonHandler(
                TEST_HANDLER_BASE,
                TEST_JOB_OUTPUT
            ),
            LocalPythonConductor(),
            print=runner_debug_stream,
            logging=3
        )        
   
        runner.start()

        start_dir = os.path.join(TEST_MONITOR_BASE, "start")
        make_dir(start_dir)
        self.assertTrue(start_dir)
        with open(os.path.join(start_dir, "A.txt"), "w") as f:
            f.write("100")

        self.assertTrue(os.path.exists(os.path.join(start_dir, "A.txt")))

        loops = 0
        job_ids = []
        while len(job_ids) < 2 and loops < 15:
            sleep(1)
            runner_debug_stream.seek(0)
            messages = runner_debug_stream.readlines()

            for msg in messages:
                self.assertNotIn("ERROR", msg)
            
                if "INFO: Completed execution for job: '" in msg:
                    job_id = msg.replace(
                        "INFO: Completed execution for job: '", "")
                    job_id = job_id[:-2]
                    if job_id not in job_ids:
                        job_ids.append(job_id)
            loops += 1

        runner.stop()

        self.assertEqual(len(job_ids), 2)
        self.assertEqual(len(os.listdir(TEST_JOB_OUTPUT)), 2)
        self.assertIn(job_ids[0], os.listdir(TEST_JOB_OUTPUT))
        self.assertIn(job_ids[1], os.listdir(TEST_JOB_OUTPUT))

        meta0 = os.path.join(TEST_JOB_OUTPUT, job_ids[0], META_FILE)
        status0 = read_yaml(meta0)
        create0 = status0[JOB_CREATE_TIME]
        meta1 = os.path.join(TEST_JOB_OUTPUT, job_ids[1], META_FILE)
        status1 = read_yaml(meta1)
        create1 = status1[JOB_CREATE_TIME]
        if create0 < create1:
            mid_job_id = job_ids[0]
            final_job_id = job_ids[1]
        else:
            mid_job_id = job_ids[1]
            final_job_id = job_ids[0]

        mid_job_dir = os.path.join(TEST_JOB_OUTPUT, mid_job_id)
        self.assertEqual(len(os.listdir(mid_job_dir)), 5)

        mid_metafile = os.path.join(mid_job_dir, META_FILE)
        mid_status = read_yaml(mid_metafile)
        self.assertNotIn(JOB_ERROR, mid_status)

        mid_result_path = os.path.join(
            mid_job_dir, get_result_file(JOB_TYPE_PYTHON))
        self.assertTrue(os.path.exists(mid_result_path))
        mid_result = read_file(os.path.join(mid_result_path))
        self.assertEqual(
            mid_result, "--STDOUT--\n7806.25\ndone\n\n\n--STDERR--\n\n")

        mid_output_path = os.path.join(TEST_MONITOR_BASE, "middle", "A.txt")
        self.assertTrue(os.path.exists(mid_output_path))
        mid_output = read_file(os.path.join(mid_output_path))
        self.assertEqual(mid_output, "7806.25")

        final_job_dir = os.path.join(TEST_JOB_OUTPUT, final_job_id)
        self.assertEqual(len(os.listdir(final_job_dir)), 5)

        final_metafile = os.path.join(final_job_dir, META_FILE)
        final_status = read_yaml(final_metafile)
        self.assertNotIn(JOB_ERROR, final_status)

        final_result_path = os.path.join(final_job_dir, get_result_file(JOB_TYPE_PYTHON))
        self.assertTrue(os.path.exists(final_result_path))
        final_result = read_file(os.path.join(final_result_path))
        self.assertEqual(
            final_result, "--STDOUT--\n2146.5625\ndone\n\n\n--STDERR--\n\n")

        final_output_path = os.path.join(TEST_MONITOR_BASE, "output", "A.txt")
        self.assertTrue(os.path.exists(final_output_path))
        final_output = read_file(os.path.join(final_output_path))
        self.assertEqual(final_output, "2146.5625")
       
    # TODO sweep execution test
    # TODO adding tests with numpy or other external dependency
    # TODO test getting job cannot handle
    # TODO test getting event cannot handle
    # TODO test with several matched monitors
    # TODO test with several mismatched monitors
    # TODO test with several matched handlers
    # TODO test with several mismatched handlers
    # TODO test with several matched conductors
    # TODO test with several mismatched conductors<|MERGE_RESOLUTION|>--- conflicted
+++ resolved
@@ -121,7 +121,6 @@
     # Test single meow papermill job execution
     def testMeowRunnerPapermillExecution(self)->None:
         pattern_one = FileEventPattern(
-<<<<<<< HEAD
             "pattern_one", 
             os.path.join("start", "A.txt"), 
             "recipe_one", 
@@ -129,12 +128,6 @@
             parameters={
                 "extra":"A line from a test Pattern",
                 "outfile":os.path.join("{VGRID}", "output", "{FILENAME}")
-=======
-            "pattern_one", os.path.join("start","A.txt"), "recipe_one", "infile", 
-            parameters={
-                "extra":"A line from a test Pattern",
-                "outfile":os.path.join("{VGRID}","output","{FILENAME}")
->>>>>>> a5191e35
             })
         recipe = JupyterNotebookRecipe(
             "recipe_one", APPENDING_NOTEBOOK)
@@ -215,7 +208,6 @@
     # Test meow papermill job chaining within runner
     def testMeowRunnerLinkedPapermillExecution(self)->None:
         pattern_one = FileEventPattern(
-<<<<<<< HEAD
             "pattern_one", 
             os.path.join("start", "A.txt"), 
             "recipe_one", 
@@ -229,18 +221,6 @@
             parameters={
                 "extra":"A line from Pattern 2",
                 "outfile":os.path.join("{VGRID}", "output", "{FILENAME}")
-=======
-            "pattern_one", os.path.join("start","A.txt"), "recipe_one", "infile", 
-            parameters={
-                "extra":"A line from Pattern 1",
-                "outfile":os.path.join("{VGRID}","middle","{FILENAME}")
-            })
-        pattern_two = FileEventPattern(
-            "pattern_two", os.path.join("middle","A.txt"), "recipe_one", "infile", 
-            parameters={
-                "extra":"A line from Pattern 2",
-                "outfile":os.path.join("{VGRID}","output","{FILENAME}")
->>>>>>> a5191e35
             })
         recipe = JupyterNotebookRecipe(
             "recipe_one", APPENDING_NOTEBOOK)
@@ -340,17 +320,10 @@
     # Test single meow python job execution
     def testMeowRunnerPythonExecution(self)->None:
         pattern_one = FileEventPattern(
-<<<<<<< HEAD
             "pattern_one", os.path.join("start", "A.txt"), "recipe_one", "infile", 
             parameters={
                 "num":10000,
                 "outfile":os.path.join("{VGRID}", "output", "{FILENAME}")
-=======
-            "pattern_one", os.path.join("start","A.txt"), "recipe_one", "infile", 
-            parameters={
-                "num":10000,
-                "outfile":os.path.join("{VGRID}","output","{FILENAME}")
->>>>>>> a5191e35
             })
         recipe = PythonRecipe(
             "recipe_one", COMPLETE_PYTHON_SCRIPT
@@ -436,29 +409,22 @@
     # Test meow python job chaining within runner
     def testMeowRunnerLinkedPythonExecution(self)->None:
         pattern_one = FileEventPattern(
-<<<<<<< HEAD
-            "pattern_one", os.path.join("start", "A.txt"), "recipe_one", "infile", 
+            "pattern_one", 
+            os.path.join("start", "A.txt"), 
+            "recipe_one", 
+            "infile", 
             parameters={
                 "num":250,
                 "outfile":os.path.join("{VGRID}", "middle", "{FILENAME}")
             })
         pattern_two = FileEventPattern(
-            "pattern_two", os.path.join("middle", "A.txt"), "recipe_one", "infile", 
+            "pattern_two", 
+            os.path.join("middle", "A.txt"), 
+            "recipe_one", 
+            "infile", 
             parameters={
                 "num":40,
                 "outfile":os.path.join("{VGRID}", "output", "{FILENAME}")
-=======
-            "pattern_one", os.path.join("start","A.txt"), "recipe_one", "infile", 
-            parameters={
-                "num":250,
-                "outfile":os.path.join("{VGRID}","middle","{FILENAME}")
-            })
-        pattern_two = FileEventPattern(
-            "pattern_two", os.path.join("middle","A.txt"), "recipe_one", "infile", 
-            parameters={
-                "num":40,
-                "outfile":os.path.join("{VGRID}","output","{FILENAME}")
->>>>>>> a5191e35
             })
         recipe = PythonRecipe(
             "recipe_one", COMPLETE_PYTHON_SCRIPT
