--- conflicted
+++ resolved
@@ -70,12 +70,8 @@
         pause_time=1
     ),
     logging = 10,
-<<<<<<< HEAD
     name="Local Runner", role = "local", network = 1, ssh_config_alias="Container"
-=======
-    name="Local Runner", role = "local", network = 1, ssh_config_alias="Own-System"
->>>>>>> aefe50e6
-)
+
 
 second_monitor = WatchdogMonitor(
         FILE_BASE,
